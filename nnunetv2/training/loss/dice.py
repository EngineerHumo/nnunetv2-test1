--- conflicted
+++ resolved
@@ -43,55 +43,6 @@
         nominator = 2 * tp + self.smooth
         denominator = 2 * tp + fp + fn + self.smooth
 
-<<<<<<< HEAD
-        # todo use clip!
-        dc = nominator / (denominator + 1e-8)
-
-        if not self.do_bg:
-            if self.batch_dice:
-                dc = dc[1:]
-            else:
-                dc = dc[:, 1:]
-        dc = dc.mean()
-
-        return -dc
-
-
-class SoftDiceLoss2(nn.Module):
-    def __init__(self, apply_nonlin: Callable = None, batch_dice: bool = False, do_bg: bool = True, smooth: float = 1.,
-                 ddp: bool = True):
-        """
-        """
-        super().__init__()
-
-        self.do_bg = do_bg
-        self.batch_dice = batch_dice
-        self.apply_nonlin = apply_nonlin
-        self.smooth = smooth
-        self.ddp = ddp
-
-    def forward(self, x, y, loss_mask=None):
-        shp_x = x.shape
-
-        if self.batch_dice:
-            axes = [0] + list(range(2, len(shp_x)))
-        else:
-            axes = list(range(2, len(shp_x)))
-
-        if self.apply_nonlin is not None:
-            x = self.apply_nonlin(x)
-
-        tp, fp, fn, _ = get_tp_fp_fn_tn(x, y, axes, loss_mask, False)
-        if self.ddp and self.batch_dice:
-            tp = dist.all_reduce(tp, op=ReduceOp.SUM)
-            fp = dist.all_reduce(fp, op=ReduceOp.SUM)
-            fn = dist.all_reduce(fn, op=ReduceOp.SUM)
-
-        nominator = 2 * tp + self.smooth
-        denominator = 2 * tp + fp + fn + self.smooth
-
-=======
->>>>>>> 35773896
         dc = nominator / torch.clip(denominator, 1e-8)
 
         if not self.do_bg:
