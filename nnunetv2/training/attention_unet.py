--- conflicted
+++ resolved
@@ -75,13 +75,9 @@
             return x
 
         spatial_dims: Sequence[int] = x.shape[2:]
-<<<<<<< HEAD
         orig_dtype = x.dtype
         work_x = x if x.dtype == torch.float32 else x.to(torch.float32)
         identity = work_x
-=======
-        identity = x
->>>>>>> d5fc5191
         target_dims = self._reduced_shape(spatial_dims, self.max_tokens)
 
         pooled = (
@@ -101,15 +97,9 @@
             tensor = tensor.view(bsz, seq_len, self.num_heads, self.head_dim)
             return tensor.permute(0, 2, 1, 3)
 
-<<<<<<< HEAD
         q = reshape_heads(q).to(torch.float32)
         k = reshape_heads(k).to(torch.float32)
         v = reshape_heads(v).to(torch.float32)
-=======
-        q = reshape_heads(q).float()
-        k = reshape_heads(k).float()
-        v = reshape_heads(v).float()
->>>>>>> d5fc5191
 
         attn_scores = torch.matmul(q, k.transpose(-2, -1)) * float(self.scale)
         attn_weights = attn_scores.softmax(dim=-1, dtype=torch.float32)
@@ -131,12 +121,9 @@
         attended = self.norm(attended)
         attended = attended.permute(0, 2, 1).contiguous().view(b, c, *spatial_dims)
 
-<<<<<<< HEAD
         if attended.dtype != orig_dtype:
             attended = attended.to(orig_dtype)
 
-=======
->>>>>>> d5fc5191
         return attended
 
 
