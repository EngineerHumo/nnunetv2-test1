--- conflicted
+++ resolved
@@ -100,14 +100,12 @@
 
         if dataset[c].get('seg_from_prev_stage_file') is not None:
             dataset[c]['seg_from_prev_stage_file'] = join(folder, "%s_segs.npz" % c)
-<<<<<<< HEAD
 
     if len(case_identifiers) <= num_cases_properties_loading_threshold:
         print('loading all case properties')
         for i in dataset.keys():
             dataset[i]['properties'] = load_pickle(dataset[i]['properties_file'])
-=======
->>>>>>> 2d858a4d
+
     return dataset
 
 
@@ -231,17 +229,12 @@
             else:
                 force_fg = False
 
-<<<<<<< HEAD
             if 'properties' in self._data[i].keys():
                 properties = self._data[i]['properties']
             else:
                 properties = load_pickle(self._data[i]['properties_file'])
             case_properties.append(properties)
 
-=======
-            properties = load_pickle(self._data[i]['properties_file'])
-            case_properties.append(properties)
->>>>>>> 2d858a4d
             # cases are stores as npz, but we require unpack_dataset to be run. This will decompress them into npy
             # which is much faster to access
             if isfile(self._data[i]['data_file'][:-4] + ".npy"):
@@ -427,13 +420,6 @@
             self.need_to_pad += pad_sides
         self.pad_sides = pad_sides
         self.data_shape, self.seg_shape = self.determine_shapes()
-<<<<<<< HEAD
-=======
-        if len(self._data.keys()) < 2000:
-            # this uses more ram because we now have the class_locations precomputed. Only do this if the number
-            # of training cases is 'small'
-            self.load_all_properties_files()
->>>>>>> 2d858a4d
 
     def determine_shapes(self):
         num_seg = 1
@@ -450,10 +436,6 @@
 
     def get_do_oversample(self, batch_idx):
         return not batch_idx < round(self.batch_size * (1 - self.oversample_foreground_percent))
-
-    def load_all_properties_files(self):
-        for i in self._data.keys():
-            self._data[i]['properties'] = load_pickle(self._data[i]['properties_file'])
 
     def generate_train_batch(self):
         selected_keys = np.random.choice(self.list_of_keys, self.batch_size, True, None)
@@ -568,7 +550,6 @@
 
             bbox_x_ub = bbox_x_lb + self.patch_size[0]
             bbox_y_ub = bbox_y_lb + self.patch_size[1]
-<<<<<<< HEAD
 
             # whoever wrote this knew what he was doing (hint: it was me). We first crop the data to the region of the
             # bbox that actually lies within the data. This will result in a smaller array which is then faster to pad.
@@ -579,18 +560,6 @@
             valid_bbox_y_lb = max(0, bbox_y_lb)
             valid_bbox_y_ub = min(shape[1], bbox_y_ub)
 
-=======
-
-            # whoever wrote this knew what he was doing (hint: it was me). We first crop the data to the region of the
-            # bbox that actually lies within the data. This will result in a smaller array which is then faster to pad.
-            # valid_bbox is just the coord that lied within the data cube. It will be padded to match the patch size
-            # later
-            valid_bbox_x_lb = max(0, bbox_x_lb)
-            valid_bbox_x_ub = min(shape[0], bbox_x_ub)
-            valid_bbox_y_lb = max(0, bbox_y_lb)
-            valid_bbox_y_ub = min(shape[1], bbox_y_ub)
-
->>>>>>> 2d858a4d
             # At this point you might ask yourself why we would treat seg differently from seg_from_previous_stage.
             # Why not just concatenate them here and forget about the if statements? Well that's because segneeds to
             # be padded with -1 constant whereas seg_from_previous_stage needs to be padded with 0s (we could also
